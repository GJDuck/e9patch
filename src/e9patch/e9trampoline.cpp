--- conflicted
+++ resolved
@@ -156,8 +156,8 @@
 {
     bool relax   = (addr == INTPTR_MIN);
     off_t offset = (relax? 0: addr - I->addr);
-    return relocateInstr(I->addr, offset, I->original.bytes, I->size,
-        I->pic, buf, relax);
+    return relocateInstr(I->addr, offset, I->ORIG, I->size, I->pic, buf,
+        relax);
 }
 
 /*
@@ -189,7 +189,7 @@
     buf->push(/*jmpq opcode=*/0xE9);
     buf->push((const uint8_t *)&rel32, sizeof(rel32));
 
-    const Instr *J = successor(I);
+    const Instr *J = I->succ();
     if (option_Opeephole && J != nullptr && buf->bytes() != nullptr)
         saveJump(B, addr, bytes, /*sizeof(jmpq)=*/5);
  
@@ -228,11 +228,7 @@
     unsigned size = 0;
     while (!cft && i < option_Oepilogue && size < option_Oepilogue_size)
     {
-<<<<<<< HEAD
-        const Instr *K = successor(J);
-=======
         const Instr *K = J->succ();
->>>>>>> b59068c1
         if (K == nullptr)
             break;
         J = K;
@@ -242,10 +238,6 @@
         size += J->size;
     }
 
-<<<<<<< HEAD
-=======
-    const Instr *K = I->succ();
->>>>>>> b59068c1
     if (!cft)
     {
         // Optimization cannot be applied --> jump to next instruction.
@@ -253,23 +245,15 @@
     }
 
     // Build the epilogue:
-<<<<<<< HEAD
-    J = I->next;
+    J = I->next();
     unsigned start = (mode == BUILD_BYTES? buf->size(): 0);
     bool ok = true;
-    for (unsigned j = 0; ok && j < i; j++, J = J->next)
-=======
-    J = I->next();
-    int s = I->size, r = 0;
-    unsigned start = (mode == BUILD_BYTES? buf->size(): 0);
-    bool ok = true;
-    for (unsigned j = 0; j < i; j++, J = J->next())
->>>>>>> b59068c1
+    for (unsigned j = 0; ok && j < i; j++, J = J->next())
     {
         if (J->is_patched && !J->is_evicted)
         {
             assert(j == i-1);
-            addr += buildBreak(B, J->prev, addr, mode, breaks, buf);
+            addr += buildBreak(B, J->prev(), addr, mode, breaks, buf);
             break;
         }
 
@@ -278,7 +262,6 @@
         switch (mode)
         {
             case BUILD_SIZE:
-<<<<<<< HEAD
                 len = relocateInstr(J, INTPTR_MIN);
                 break;
             case BUILD_BYTES:
@@ -286,21 +269,6 @@
                 len = relocateInstr(J, addr, buf);
                 if (len > 0)
                     saveJump(B, J->addr, bytes, len);
-=======
-                len = relocateInstr(J->addr, /*offset=*/0, J->ORIG, J->size,
-                    J->pic, nullptr, /*relax=*/true);
-                break;
-            case BUILD_BYTES:
-                bytes = buf->bytes();
-                len = relocateInstr(J->addr, offset32 + (r - s), J->ORIG,
-                    J->size, J->pic, buf);
-                if (len < 0)
-                {
-                    buf->reset(start);
-                    break;
-                }
-                saveJump(B, J->addr + offset32 + (r - s), bytes, len);
->>>>>>> b59068c1
                 break;
         }
         ok = (len > 0);
@@ -347,13 +315,8 @@
             case BUILD_BYTES:
             {
                 uint8_t *bytes = buf->bytes();
-<<<<<<< HEAD
                 intptr_t entry = addr;
                 len = relocateInstr(J, addr, buf);
-=======
-                len = relocateInstr(J->addr, diff + offset32 + r, J->ORIG,
-                    J->size, J->pic, buf);
->>>>>>> b59068c1
                 if (len < 0)
                 {
                     buf->reset(start);
@@ -362,13 +325,6 @@
                 saveJump(B, entry, bytes, len);
                 entries.push_back({J, entry});
             }
-<<<<<<< HEAD
-=======
-            case BUILD_SIZE:
-                len = relocateInstr(J->addr, /*offset=*/0x0, J->ORIG, J->size,
-                    J->pic, nullptr, relax);
-                break;
->>>>>>> b59068c1
         }
         if (len < 0)
             return 0;
@@ -440,12 +396,7 @@
                 continue;
             case ENTRY_INSTR:
             {
-<<<<<<< HEAD
                 int r = relocateInstr(I, INTPTR_MIN);
-=======
-                int r = relocateInstr(I->addr, /*offset=*/0, I->ORIG, I->size,
-                    I->pic, nullptr);
->>>>>>> b59068c1
                 if (r < 0)
                     return -1;
                 size += r;
@@ -478,7 +429,7 @@
                         return -1;
                     size += r;
                     J = I;
-                    I = I->next;
+                    I = I->next();
                 }
                 if (J->T == nullptr)
                     size += buildBreak(B, J, /*addr=*/0, false, true,
@@ -616,12 +567,7 @@
             }
             case ENTRY_INSTR:
             {
-<<<<<<< HEAD
                 int r = relocateInstr(I, INTPTR_MIN);
-=======
-                int r = relocateInstr(I->addr, /*offset=*/0, I->ORIG, I->size,
-                    I->pic, nullptr);
->>>>>>> b59068c1
                 size += (r < 0? 0: r);
                 continue;
             }
@@ -649,7 +595,7 @@
                         getTrampolineBounds(B, I->T, I, depth+1, size, last, b):
                         (size_t)relocateInstr(I, INTPTR_MIN));
                     J = I;
-                    I = I->next;
+                    I = I->next();
                 }
                 if (J->T == nullptr)
                     size += buildBreak(B, J, /*addr=*/0, false, true,
@@ -729,12 +675,7 @@
                 addr += sizeof(int32_t);
                 continue;
             case ENTRY_INSTR:
-<<<<<<< HEAD
                 addr += relocateInstr(I, addr);
-=======
-                offset += relocateInstr(I->addr, /*offset=*/0, I->ORIG,
-                    I->size, I->pic, nullptr);
->>>>>>> b59068c1
                 continue;
             case ENTRY_INSTR_BYTES:
                 addr += I->size;
@@ -764,7 +705,7 @@
                     if (!last)
                         breaks.insert({I->addr, addr});
                     J = I;
-                    I = I->next;
+                    I = I->next();
                 }
                 if (J->T == nullptr)
                     addr += buildBreak(B, J, /*addr=*/0, false, true,
@@ -899,13 +840,7 @@
             }
 
             case ENTRY_INSTR:
-<<<<<<< HEAD
                 relocateInstr(I, addr + buf.size(), &buf);
-=======
-            {
-                relocateInstr(I->addr, entry32 + buf.size(), I->ORIG, I->size,
-                    I->pic, &buf);
->>>>>>> b59068c1
                 continue;
 
             case ENTRY_INSTR_BYTES:
@@ -956,7 +891,7 @@
                                 "address 0x%lx", I->addr);
                     }
                     J = I;
-                    I = I->next;
+                    I = I->next();
                 }
                 if (J->T == nullptr)
                 {
