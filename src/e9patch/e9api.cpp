--- conflicted
+++ resolved
@@ -36,79 +36,6 @@
 #include "e9x86_64.h"
 
 /*
-<<<<<<< HEAD
- * Insert an instruction into a binary.
- */
-void insertInstruction(Binary *B, Instr *I)
-{
-    // Insert the instruction into the index:
-    auto result = B->Is.insert(std::make_pair((off_t)I->offset, I));
-    if (!result.second)
-        error("failed to insert instruction at offset (+%zu), another "
-            "instruction already exists at that offset", I->offset);
-    InstrSet::iterator i = result.first;
-    B->diff = (off_t)I->addr - (off_t)I->offset;
-
-    // Find and validate successor and predecessor instructions:
-    ++i;
-    if (i != B->Is.end())
-    {
-        Instr *J = i->second;
-        if (I->offset + I->size > J->offset)
-            error("failed to insert instruction at offset (+%zu), instruction "
-                "overlaps with another instruction at offset (+%zu)",
-                I->offset, J->offset);
-        if (I->addr + I->size > J->addr)
-            error("failed to insert instruction at address (%p), instruction "
-                "overlaps with another instruction at address (%p)",
-                (void *)I->addr, (void *)J->addr);
-        I->next = J;
-        J->prev = I;
-    }
-
-    i = result.first;
-    if (i != B->Is.begin())
-    {
-        --i;
-        Instr *J = i->second;
-        if (J->offset + J->size > I->offset)
-            error("failed to insert instruction at offset (+%zu), instruction "
-                "overlaps with another instruction at offset (+%zu)",
-                I->offset, J->offset);
-        if (J->addr + J->size > I->addr)
-            error("failed to insert instruction at address (%p), instruction "
-                "overlaps with another instruction at address (%p)",
-                (void *)I->addr, (void *)J->addr);
-        I->prev = J;
-        J->next = I;
-    }
-
-    // Initialize the state:
-    for (unsigned i = 0; i < I->size; i++)
-    {
-        switch (I->patched.state[i])
-        {
-            case STATE_UNKNOWN:
-                I->patched.state[i] = STATE_INSTRUCTION;
-                break;
-            case STATE_INSTRUCTION | STATE_LOCKED:
-            case STATE_PATCHED:
-            case STATE_PATCHED | STATE_LOCKED:
-            case STATE_QUEUED:
-            case STATE_FREE:
-                error("failed to insert instruction at address (%p), the "
-                    "corresponding virtual memory has already been patched",
-                    (void *)(I->addr + i));
-            default:
-                error("failed to insert instruction at address (%p), the "
-                    "corresponding virtual memory has already been allocated "
-                    "with state (0x%.2X)", (void *)(I->addr + i),
-                    I->patched.state[i]);
-        }
-    }
-}
-
-/*
  * Parse & handle options.
  */
 static void parseOptions(Binary *B, char * const *argv)
@@ -125,8 +52,6 @@
 }
 
 /*
-=======
->>>>>>> b59068c1
  * Flush the patching queue up to the new cursor.
  */
 static void queueFlush(Binary *B, intptr_t cursor)
@@ -149,14 +74,13 @@
             // Patch entry
             Instr *I            = entry.I;
             const Trampoline *T = entry.T;
-            switch (I->patched.state[0])
+            switch (I->STATE[0])
             {
-<<<<<<< HEAD
                 case STATE_QUEUED:
                     for (unsigned i = 0; i < I->size; i++)
                     {
                         assert(I->patched.state[i] == STATE_QUEUED);
-                        I->patched.state[i] = STATE_INSTRUCTION;
+                        I->STATE[i] = STATE_INSTRUCTION;
                     }
                     I->debug = (option_trap_all ||
                         option_trap.find(I->addr) != option_trap.end());
@@ -171,10 +95,6 @@
                     stat_num_T0++;
                     log(COLOR_GREEN, '.');
                     break;
-=======
-                assert(I->STATE[i] == STATE_QUEUED);
-                I->STATE[i] = STATE_INSTRUCTION;
->>>>>>> b59068c1
             }
         }
         else
@@ -392,12 +312,6 @@
         else
             pcrel32_idx = pcrel_idx;    // Must be pcrel32
     }
-<<<<<<< HEAD
-    Instr *I = new Instr(offset, address, length, B->original.bytes + offset,
-        B->patched.bytes + offset, B->patched.state + offset, pcrel32_idx,
-        pcrel8_idx, B->pic, isTarget(B, offset));
-    insertInstruction(B, I);
-=======
     if (B->Is.size() > 0)
     {
         const Instr *J = B->Is.front();
@@ -412,7 +326,7 @@
                 address, J->addr);
     }
     Instr *I = new (B->Is.alloc()) Instr(B, offset, address, length,
-        pcrel32_idx, pcrel8_idx, B->pic);
+        pcrel32_idx, pcrel8_idx, B->pic, isTarget(B, offset));
     for (unsigned i = 0; i < I->size; i++)
     {
         switch (I->STATE[i])
@@ -434,7 +348,6 @@
                     "with state (0x%.2X)", I->addr + i, I->STATE[i]);
         }
     }
->>>>>>> b59068c1
 }
 
 /*
