/*
 * e9tactics.cpp
 * Copyright (C) 2022 National University of Singapore
 *
 * This program is free software: you can redistribute it and/or modify
 * it under the terms of the GNU General Public License as published by
 * the Free Software Foundation, either version 3 of the License, or
 * (at your option) any later version.
 * 
 * This program is distributed in the hope that it will be useful,
 * but WITHOUT ANY WARRANTY; without even the implied warranty of
 * MERCHANTABILITY or FITNESS FOR A PARTICULAR PURPOSE.  See the
 * GNU General Public License for more details.
 * 
 * You should have received a copy of the GNU General Public License
 * along with this program.  If not, see <http://www.gnu.org/licenses/>.
 */

#include <cassert>
#include <cstdint>
#include <cstdlib>
#include <cstdio>
#include <cstring>

#include <sys/mman.h>

#include "e9alloc.h"
#include "e9optimize.h"
#include "e9patch.h"
#include "e9tactics.h"
#include "e9trampoline.h"
#include "e9x86_64.h"

#define JMP_REL32_SIZE      sizeof(int32_t)
#define JMP_SIZE            (/*jmpq opcode=*/1 + JMP_REL32_SIZE)
#define PREFIX_MAX          (JMP_SIZE - 1)
#define PATCH_MAX           32

#define SHORT_JMP_MAX       INT8_MAX
#define SHORT_JMP_MIN       INT8_MIN

/*
 * This code uses short variable names.  See here for the key:
 *
 * A     = a virtual address space allocation (Alloc)
 * B     = the input binary to be rewritten (Binary)
 * I,J,K = instructions (Instr)
 * P,Q   = patches (Patch)
 * T,U   = trampoline (Trampoline)
 */

enum Tactic
{
    TACTIC_B1,                          // Jump.
    TACTIC_B2,                          // Punned jump.
    TACTIC_T0,                          // Grouping.
    TACTIC_T1,                          // Prefixed punned jump.
    TACTIC_T2,                          // Successor eviction.
    TACTIC_T3                           // Neighbour eviction.
};

/*
 * Representation of a patch.
 */
struct Patch
{
    const Alloc *A;                     // Virtual address space allocation.
    Instr * const I;                    // Instruction.
    Tactic tactic;                      // Tactic used.
    const struct Original
    {
        bool is_patched;                // Original is_patched?
        uint8_t state[PATCH_MAX];       // Original state bytes.
        uint8_t bytes[PATCH_MAX];       // Original data bytes.

        Original(const Instr *I) : is_patched(I->is_patched)
        {
            memcpy(state, I->STATE, PATCH_MAX);
            memcpy(bytes, I->PATCH, PATCH_MAX);
        }
    } original;
    Patch *next = nullptr;              // Next dependent patch.

    Patch(Instr *I, Tactic t, const Alloc *A = nullptr) :
        A(A), I(I), tactic(t), original(I)
    {
        // TODO: fix stateful update in constructor
        I->is_patched = true;
        if (A != nullptr && A->T == evicteeTrampoline)
            I->is_evicted = true;
    }
};

/*
 * Convert a tactic to a string.
 */
static const char *getTacticName(Tactic tactic)
{
    switch (tactic)
    {
        case TACTIC_T0:
            return "T0";
        case TACTIC_B1:
            return "B1";
        case TACTIC_B2:
            return "B2";
        case TACTIC_T1:
            return "T1";
        case TACTIC_T2:
            return "T2";
        case TACTIC_T3:
            return "T3";
        default:
            return "???";
    }
}

/*
 * Commit a patch.
 */
static void commit(Binary &B, Patch *P)
{
    switch (P->tactic)
    {
        case TACTIC_T0:
            stat_num_T0++;
            break;
        case TACTIC_B1:
            stat_num_B1++;
            break;
        case TACTIC_B2:
            stat_num_B2++;
            break;
        case TACTIC_T1:
            stat_num_T1++;
            break;
        case TACTIC_T2:
            stat_num_T2++;
            break;
        case TACTIC_T3:
            stat_num_T3++;
            break;
    }

    while (P != nullptr)
    {
        if (P->A != nullptr)
            setTrampolineEntry(B.Es, P->I, P->A->lb + P->A->entry);

        // Delete the P (we do not need it anymore)
        Patch *Q = P;
        P = P->next;
        delete Q;
    }
}

/*
 * Undo the application of a patch.
 */
static void undo(Binary &B, Patch *P)
{
    while (P != nullptr)
    {
        P->I->is_patched = P->original.is_patched;
        P->I->is_evicted = false;
        for (unsigned i = 0; i < PATCH_MAX; i++)
        {
            P->I->STATE[i] = P->original.state[i];
            P->I->PATCH[i] = P->original.bytes[i];
        }
        deallocate(&B, P->A);
        Patch *Q = P;
        P = P->next;
        delete Q;
    }
}

/*
 * Calculate trampoline bounds.
 */
static Bounds makeBounds(Binary &B, const Trampoline *T, const Instr *I,
    const Instr *J, unsigned prefix)
{
    // Step (1): Calculate the mask to protect overlapping instructions:
    assert(prefix < I->size);
    size_t size = prefix + 1;
    for (; size < I->size &&
            (I->STATE[size] == STATE_INSTRUCTION ||
             I->STATE[size] == STATE_FREE); size++)
        ;
    assert(prefix < size);
    for (; size < /*sizeof(jmpq)=*/5 && I->patched.state[size] == STATE_FREE;
            size++)
        ;   // overflow
    size_t diff = size - prefix - /*sizeof(jmpq opcode)=*/1;

    // Step (2): Calculate the minimum and maximum jmpq rel32 values:
    int32_t rel32_lo, rel32_hi;
    if (diff >= sizeof(int32_t))
    {
        rel32_lo = INT32_MIN;
        rel32_hi = INT32_MAX;
    }
    else
    {
        uint32_t mask = 0xFFFFFFFFu << (8 * diff);
        uint32_t urel32 =
          *(uint32_t *)(I->PATCH + prefix + /*sizeof(jmpq opcode)=*/1);
        uint32_t urel32_lo = urel32 & mask;
        uint32_t urel32_hi = urel32_lo | (0xFFFFFFFFu & ~mask);
        rel32_lo = (int32_t)urel32_lo;
        rel32_hi = (int32_t)urel32_hi;
    }

    // Step (3): Calculate the minimum/maximum jump target address:
    intptr_t jmp_from = I->addr + prefix + JMP_SIZE;
    intptr_t jmp_lo = jmp_from + rel32_lo;
    intptr_t jmp_hi = jmp_from + rel32_hi;
    if (jmp_lo > jmp_hi)
    {
        intptr_t tmp = jmp_lo;
        jmp_lo = jmp_hi;
        jmp_hi = tmp;
    }
    intptr_t lo = jmp_lo;
    intptr_t hi = jmp_hi;

    // Step (4): Trampoline must be within a 32bit offset of a return address.
    intptr_t addr_lo = jmp_from - (intptr_t)INT32_MAX;
    intptr_t addr_hi = jmp_from - (intptr_t)INT32_MIN;
    addr_hi -= TRAMPOLINE_MAX;
    lo = std::max(lo, addr_lo);
    hi = std::min(hi, addr_hi);

    // Step (5): The trampoline itself may have bounds.
    Bounds b = getTrampolineBounds(&B, T, J);
    lo = std::max(lo, b.lb);
    hi = std::min(hi, b.ub);

    // Step (6): If the instruction is position-dependent, the trampoline
    // must be withing a 32bit offset of the target address.
    if (I->pcrel32_idx != 0 || I->pcrel8_idx != 0)
    {
        intptr_t pcrel;
        if (I->pcrel32_idx != 0)
            pcrel = *(const int32_t *)(I->ORIG + I->pcrel32_idx);
        else
            pcrel = (int8_t)I->ORIG[I->pcrel32_idx];
        intptr_t target = I->addr + I->size + pcrel;
        intptr_t target_lo = target - (intptr_t)INT32_MAX;
        intptr_t target_hi = target - (intptr_t)INT32_MIN;
        target_hi -= TRAMPOLINE_MAX;
        lo = std::max(lo, target_lo);
        hi = std::min(hi, target_hi);
    }

    // Step (7): Apply the user-specified bounds (if any).
    lo = std::max(lo, option_mem_lb);
    hi = std::min(hi, option_mem_ub);
    switch (B.mode)
    {
        case MODE_ELF_EXE: case MODE_ELF_DSO:
            hi = std::min(hi, option_loader_base);
        default:
            break;
    }
 
    return {lo, hi};
}

/*
 * Allocate virtual address space for a punned jump.
 */
static const Alloc *allocatePunnedJump(Binary &B, const Instr *I,
    unsigned prefix, const Instr *J, const Trampoline *T)
{
    for (unsigned i = 0; i <= /*sizeof(jmpq)=*/5; i++)
        if (I->STATE[prefix + i] == STATE_QUEUED)
            return nullptr;
    auto b = makeBounds(B, T, I, J, prefix);
    return allocate(&B, b.lb, b.ub, T, J, !option_mem_multi_page);
}

/*
 * Allocate virtual address space for a non-punned jump.
 */
static const Alloc *allocateJump(Binary &B, const Instr *I,
    const Trampoline *T)
{
    return allocatePunnedJump(B, I, /*prefix=*/0, I, T);
}

/*
 * Patch in a (redundant) jmp instruction prefix.
 */
static void patchJumpPrefix(Patch *P, unsigned prefix)
{
    // TODO: support other prefixes/encodings/NOPs
    const uint8_t prefixes[] = {0x48, 0x26, 0x36, 0x3E};
    assert(prefix < P->I->size && prefix <= sizeof(prefixes));

    uint8_t *bytes = P->I->PATCH, *state = P->I->STATE;
    for (unsigned i = 0; i < prefix; i++)
    {
        assert(state[i] == STATE_INSTRUCTION);
        bytes[i] = prefixes[i];
        state[i] = STATE_PATCHED;
    }
}

/*
 * Patch in a jmpq instruction.
 */
static void patchJump(Patch *P, unsigned offset)
{
    assert(offset <= PATCH_MAX - JMP_SIZE);
    assert(offset < P->I->size);
    assert(P->A != nullptr);
     
    intptr_t diff = (P->A->lb + P->A->entry) -
        (P->I->addr + offset + JMP_SIZE);
    assert(diff >= INT32_MIN && diff <= INT32_MAX);
    int32_t rel32 = (int32_t)diff;
    
    uint8_t *bytes = P->I->PATCH + offset,
            *state = P->I->STATE + offset;
    assert(*state == STATE_INSTRUCTION || *state == STATE_FREE);
    *bytes++ = /*jmpq opcode=*/0xE9;
    *state++ = STATE_PATCHED;
    offset++;

    const uint8_t *rel32p8 = (uint8_t *)&rel32;
    unsigned i = 0;
    for (; i < sizeof(rel32) && offset + i < P->I->size; i++)
    {
        assert(state[i] == STATE_INSTRUCTION || state[i] == STATE_FREE ||
            (state[i] == STATE_PATCHED && bytes[i] == rel32p8[i]));
        bytes[i] = rel32p8[i];
        state[i] = STATE_PATCHED;
    }
    for (; i < sizeof(rel32); i++)
    {
        assert(state[i] != STATE_QUEUED);
        if (state[i] == STATE_FREE)
        {
            bytes[i] = rel32p8[i];
            state[i] = STATE_PATCHED;
        }
        else
            state[i] |= STATE_LOCKED;
    }
}

/*
 * Patch in a short jmp instruction.
 */
static void patchShortJump(Patch *P, intptr_t addr)
{
    intptr_t diff = addr - (P->I->addr + /*sizeof(short jmp)=*/2);
    assert(diff >= INT8_MIN && diff <= INT8_MAX);
    int8_t rel8 = (int8_t)diff;

    uint8_t *bytes = P->I->PATCH,
            *state = P->I->STATE;

    assert(*state == STATE_INSTRUCTION || *state == STATE_FREE);
    *bytes++ = /*short jmp opcode=*/0xEB;
    *state++ = STATE_PATCHED;

    assert(*state == STATE_INSTRUCTION || *state == STATE_FREE);
    *bytes++ = (uint8_t)rel8;
    *state++ = STATE_PATCHED;
}

/*
 * Patch in unused memory.
 */
static void patchUnused(Patch *P, unsigned offset)
{
    assert(offset <= P->I->size);
    for (unsigned i = offset; i < P->I->size; i++)
    {
<<<<<<< HEAD
        switch (P->I->patched.state[i])
        {
            case STATE_INSTRUCTION: case STATE_QUEUED:
                P->I->patched.bytes[i] = /*int3=*/0xcc;
                P->I->patched.state[i] = STATE_FREE;
                break;
            default:
                break;
=======
        if (P->I->STATE[i] == STATE_INSTRUCTION)
        {
            P->I->PATCH[i] = /*int3=*/0xcc;
            P->I->STATE[i] = STATE_FREE;
>>>>>>> b59068c1
        }
    }
}

/*
 * Return true if the given instruction can be instrumented.
 */
static bool canPatch(const Instr *I)
{
<<<<<<< HEAD
    switch (I->patched.state[0])
    {
        case STATE_INSTRUCTION: case STATE_FREE:
            return true;
        default:
            return false;
    }
=======
    return (I->STATE[0] == STATE_INSTRUCTION);
>>>>>>> b59068c1
}

/*
 * Tactic B1: replace the instruction with a jump.
 */
static Patch *tactic_B1(Binary &B, Instr *I, const Trampoline *T,
    Tactic tactic = TACTIC_B1)
{
    if (I->size < JMP_SIZE || !option_tactic_B1 || !canPatch(I))
        return nullptr;
    const Alloc *A = allocateJump(B, I, T);
    if (A == nullptr)
        return nullptr;
    Patch *P = new Patch(I, tactic, A);
    patchJump(P, /*offset=*/0);
    patchUnused(P, /*offset=sizeof(jmpq)=*/5);
    return P;
}

/*
 * Tactic B2: replace the instruction with a punned jump.
 */
static Patch *tactic_B2(Binary &B, Instr *I, const Trampoline *T,
    Tactic tactic = TACTIC_B2)
{
    if (I->size >= JMP_SIZE || !option_tactic_B2 || !canPatch(I))
        return nullptr;
    const Alloc *A = allocatePunnedJump(B, I, /*offset=*/0, I, T);
    if (A == nullptr)
        return nullptr;
    Patch *P = new Patch(I, tactic, A);
    patchJump(P, /*offset=*/0);
    return P;
}

/*
 * Tactic T1: replace the instruction with a prefixed punned jump.
 */
static bool canApplyT1(const Instr *I, unsigned prefix)
{
    switch (I->patched.state[prefix])
    {
        case STATE_INSTRUCTION:
            return (prefix < I->size);
        case STATE_FREE:
            return true;
        default:
            return false;
    }
}
static Patch *tactic_T1(Binary &B, Instr *I, const Trampoline *T,
    Tactic tactic = TACTIC_T1)
{
    if (I->size >= JMP_SIZE || !option_tactic_T1 || !canPatch(I))
        return nullptr;
<<<<<<< HEAD
    for (unsigned prefix = 1; prefix < JMP_REL32_SIZE && canApplyT1(I, prefix);
=======
    for (unsigned prefix = 1;
            prefix < I->size && prefix < JMP_REL32_SIZE && 
                (I->STATE[prefix] == STATE_INSTRUCTION ||
                 I->STATE[prefix] == STATE_FREE);
>>>>>>> b59068c1
            prefix++)
    {
        const Alloc *A = allocatePunnedJump(B, I, prefix, I, T);
        if (A != nullptr)
        {
            Patch *P = new Patch(I, tactic, A);
            patchJumpPrefix(P, prefix);
            patchJump(P, prefix);
            return P;
        }
    }
    return nullptr;
}

/*
 * Tactic T2: evict the successor instruction.
 */
static Patch *tactic_T2(Binary &B, Instr *I, const Trampoline *T)
{
    if (I->size >= JMP_SIZE || !option_tactic_T2 || !canPatch(I))
        return nullptr;

    // Step (1): Evict the successor instruction:
<<<<<<< HEAD
    Instr *J = successor(I);
    if (J == nullptr || !canPatch(J))
=======
    Instr *J = I->succ();
    if (J == nullptr || !canInstrument(J))
>>>>>>> b59068c1
        return nullptr;
    const Trampoline *U = evicteeTrampoline;
    Patch *Q = nullptr;
    Q = (Q == nullptr? tactic_B2(B, J, U, TACTIC_T2): Q);
    Q = (Q == nullptr? tactic_T1(B, J, U, TACTIC_T2): Q);
    if (Q == nullptr)
        return nullptr;

    // Step (2): Patch the instruction:
    Patch *P = nullptr;
    P = (P == nullptr? tactic_B2(B, I, T, TACTIC_T2): P);
    P = (P == nullptr? tactic_T1(B, I, T, TACTIC_T2): P);

    if (P == nullptr)
    {
        undo(B, Q);
        return nullptr;
    }
    P->tactic = TACTIC_T2;
    P->next   = Q;

    return P;
}

/*
 * Tactic T3 (single-byte instruction): evict a neighbour instruction.
 */
static Patch *tactic_T3b(Binary &B, Instr *I, const Trampoline *T)
{
    // We can still use T3 on single-byte instructions, only if the next
    // byte interpreted as a short jmp rel8 happens to land in a suitable
    // location.

    if (I->size != 1 || !option_tactic_T3 || !canPatch(I))
        return nullptr;
    Instr *J = I->succ();
    if (J == nullptr)
        return nullptr;
    switch (J->STATE[0])
    {
        case STATE_INSTRUCTION: case STATE_FREE:
            break;
        default:
            return nullptr;
    }
    int8_t rel8 = (int8_t)J->PATCH[0];
    if (!option_tactic_backward_T3 && rel8 < 1)
        return nullptr;
    intptr_t target = I->addr + /*sizeof(short jmp)=*/2 + (intptr_t)rel8;
    if (target >= I->addr)
    {
        for (; J != nullptr && J->addr + J->size <= target; J = J->next())
            ;
    }
    else
    {
        for (J = I->prev(); J != nullptr && J->addr > target; J = J->prev())
            ;
    }
    if (J == nullptr || target <= J->addr ||
            (J->addr < I->addr && J->addr + J->size > I->addr))
        return nullptr;
    unsigned i = target - J->addr;
    uint8_t state = J->STATE[i];
    Patch *P = nullptr;
    const Alloc *A = nullptr;
    switch (state)
    {
        case STATE_INSTRUCTION:
        case STATE_FREE:
        {
            bool save = (bool)J->no_optimize;
            if (target < I->addr)
                J->no_optimize = true;
            A = allocatePunnedJump(B, J, i, I, T);
            if (A == nullptr)
            {
                J->no_optimize = save;
                return nullptr;
            }
            P = new Patch(J, TACTIC_T3, A);
            patchJump(P, i);
            if (state == STATE_FREE)
            {
                // J is already patched. so we are done.
                P->A = nullptr;
                break;
            }
            
            // Step (2b): Attempt to evict J
            const Trampoline *U = evicteeTrampoline;
            Patch *Q = nullptr;
            Q = (Q == nullptr? tactic_B1(B, J, U, TACTIC_T3): Q);
            Q = (Q == nullptr? tactic_B2(B, J, U, TACTIC_T3): Q);
            Q = (Q == nullptr? tactic_T1(B, J, U, TACTIC_T3): Q);
            if (Q == nullptr)
            {
                // Eviction failed...
                J->no_optimize = save;
                undo(B, P);
                return nullptr;
            }
            Q->next = P;
            P->A = nullptr;
            P = Q;
            break;
        }
        default:
            return nullptr;
    }

    assert(A != nullptr);
    Patch *Q = new Patch(I, TACTIC_T3, A);
    assert(I->STATE[0] == STATE_INSTRUCTION);
    I->STATE[0] = STATE_PATCHED;
    I->PATCH[0] = /*short jmp opcode=*/0xEB;
    I->next()->STATE[0] |= STATE_LOCKED;
    Q->next = P;
    return Q;
}

/*
 * Tactic T3: evict a neighbour instruction.
 */
static Patch *tactic_T3(Binary &B, Instr *I, const Trampoline *T)
{
    if (I->size == 1)
        return tactic_T3b(B, I, T);
    if (I->size >= JMP_SIZE || !option_tactic_T3 || !canPatch(I))
        return nullptr;

    // Step (1): find nearest instruction at +SHORT_JMP_MAX (or
    // -SHORT_JMP_MIN) bytes ahead.
    Instr *J = I;
    while (true)
    {
        Instr *K = J->next();
        if (K == nullptr)
            break;
        if (K->addr - (I->addr + /*sizeof(short jmp)=*/2) > SHORT_JMP_MAX)
            break;
        J = K;
    }

    // Step (2): Iterate through all neighbour instructions:
    Patch *P = nullptr;
    const Alloc *A = nullptr;
    intptr_t addr = 0;
    for (; P == nullptr; J = J->prev())
    {
        if (J == I)
            continue;
        if (J == nullptr)
            break;
        if (!option_tactic_backward_T3 && J->addr < I->addr)
            break;
        if ((I->addr + /*sizeof(short jmp)=*/2) - (J->addr + J->size -1) >
                -SHORT_JMP_MIN)
        {
            // Out-of-range, so give up... :(
            break;
        }

        switch (J->STATE[0])
        {
            case STATE_INSTRUCTION: case STATE_FREE:
                break;
            case STATE_PATCHED:
            case STATE_PATCHED | STATE_LOCKED:
            {
                if (J->STATE[J->size-1] == STATE_FREE)
                    break;
                continue;
            }
            default:
                continue;
        }

        for (int i = 0; i < (int)J->size && P == nullptr; i++)
        {
            if (i == 0 && J->patched.state[0] != STATE_FREE)
            {
                // if (i == 0) then the instruction must be unused.
                continue;
            }
            if (J->addr > I->addr &&
                (J->addr + i) - (I->addr + /*sizeof(short jmp)=*/2) >
                    SHORT_JMP_MAX)
            {
                // Out-of-range
                continue;
            }
            if (J->addr < I->addr &&
                (I->addr + /*sizeof(short jmp)=*/2) - (J->addr + i) >
                    -SHORT_JMP_MIN)
            {
                // Out-of-range
                break;
            }
            if (J->addr < I->addr &&
                    I->addr - (J->addr + i) < /*sizeof(jmpq)=*/5)
            {
                // Cannot overlap with short jump.
                continue;
            }

            uint8_t state = J->STATE[i];
            switch (state)
            {
                case STATE_FREE:
                case STATE_INSTRUCTION:
                {
                    // Step (2a): Attempt to insert a jump here:
                    bool save = J->no_optimize;
                    if (J->addr < I->addr)
                        J->no_optimize = true;
                    A = allocatePunnedJump(B, J, i, I, T);
                    if (A == nullptr)
                    {
                        J->no_optimize = save;
                        continue;
                    }
                    addr = J->addr + i;
                    P = new Patch(J, TACTIC_T3, A);
                    patchJump(P, i);
                    if (state == STATE_FREE)
                    {
                        // J is already patched. so we are done.
                        P->A = nullptr;
                        continue;
                    }
                    
                    // Step (2b): Attempt to evict J
                    const Trampoline *U = evicteeTrampoline;
                    Patch *Q = nullptr;
                    Q = (Q == nullptr? tactic_B1(B, J, U, TACTIC_T3): Q);
                    Q = (Q == nullptr? tactic_B2(B, J, U, TACTIC_T3): Q);
                    Q = (Q == nullptr? tactic_T1(B, J, U, TACTIC_T3): Q);
                    if (Q == nullptr)
                    {
                        // Eviction failed...
                        J->no_optimize = save;
                        undo(B, P);
                        P = nullptr;
                        continue;
                    }
                    Q->next = P;
                    P->A = nullptr;
                    P = Q;
                    continue;
                }
                default:
                    continue;
            }
        }
    }
    if (P == nullptr)
        return nullptr;             // T3 failed

    // Step (3): Insert a short jump to the trampoline jump:
    assert(A != nullptr);
    Patch *Q = new Patch(I, TACTIC_T3, A);
    patchShortJump(Q, addr);
    patchUnused(Q, /*sizeof(short jmp)=*/2);
    Q->next = P;
    return Q;
}

/*
 * Tactic T0: Batch instructions that are not jump targets.
 *            Assumes (overapproximate) control-flow-recovery
 */
static Patch *tactic_T0(Binary &B, Instr *I, const Trampoline *T,
    Tactic tactic = TACTIC_T0)
{
    if (!option_tactic_T0 || !option_OCFR || !canPatch(I) || I->T != T)
        return nullptr;

    // Step (1): build batch backwards, up to limit or target reached.
    Instr *J = I;
    size_t size = 0;
    for (unsigned limit = T0_LIMIT; !J->target && limit > 0; limit--)
    {
        size += J->size;
        Instr *K = predecessor(J);
        if (K == nullptr ||
                (K->patched.state[0] != STATE_INSTRUCTION &&
                 K->patched.state[0] != STATE_QUEUED))
            break;
        J = K;
    }

    // Step (2): Build batch fowards until sizeof(jmpq), or a CFT.
    Instr *L = I;
    bool cft = false;   // isUnconditionalCFT(I);
    while (!cft && size < /*sizeof(jmpq)=*/5)
    {
        Instr *K = successor(L);
        if (K == nullptr || K->target || !canPatch(K) ||
                (K->is_patched && !K->is_evicted))
            break;
        L = K;
        size += L->size;
        cft = isCFT(L->original.bytes, L->size, CFT_CALL | CFT_RET | CFT_JMP);
    }
    if (J == L)
        return nullptr; // Batch is a single instruction == T0 failed

    // Step (3): "Free" all batched instructions.
    Patch *P = nullptr;
    for (Instr *K = L; K != nullptr && K->addr >= J->addr; K = predecessor(K))
    {
        Patch *Q = new Patch(K, TACTIC_T0, nullptr);
        patchUnused(Q, /*offset=*/0);
        Q->next = P;
        P = Q;
    }

    // Step (4): Build batch trampoline.
    Trampoline *U = nullptr;
    {
        size_t num_entries = 1;
        uint8_t *ptr =
            new uint8_t[sizeof(Trampoline) + num_entries * sizeof(Entry)];
        U                    = (Trampoline *)ptr;
        U->prot              = PROT_READ | PROT_EXEC;
        U->num_entries       = num_entries;
        U->preload           = false;
        U->entries[0].kind   = ENTRY_BATCH;
        U->entries[0].length = 0;
        U->entries[0].uint64 = L->addr;
    }

    // Step (5): Apply B1/B2/T1 to the whole batch.
    Patch *Q = nullptr;
    Q = (Q == nullptr? tactic_B1(B, J, U, TACTIC_T0): Q);
    Q = (Q == nullptr? tactic_B2(B, J, U, TACTIC_T0): Q);
    Q = (Q == nullptr? tactic_T1(B, J, U, TACTIC_T0): Q);
    if (Q == nullptr)
    {
        // Failed so clean up:
        delete[] U;
        undo(B, P);
        return nullptr;
    }
    Q->next = P;
    return Q;
}

/*
 * Patch the instruction at the given offset.
 */
bool patch(Binary &B, Instr *I, const Trampoline *T)
{
    switch (I->STATE[0])
    {
        case STATE_INSTRUCTION:
            break;
        default:
            error("failed to patch instruction 0x%lx (%zu) with invalid "
                "state (0x%.2X) (maybe \"patch\" messages are not sent "
                "in reverse order?)", I->addr, I->size, I->STATE[0]);
    }

    // Try all patching tactics in order T0/B1/B2/T1/T2/T3:
    Patch *P = nullptr;
    if (P == nullptr)
        P = tactic_T0(B, I, T);
    if (P == nullptr)
        P = tactic_B1(B, I, T);
    if (P == nullptr)
        P = tactic_B2(B, I, T);
    if (P == nullptr)
        P = tactic_T1(B, I, T);
    if (P == nullptr)
        P = tactic_T2(B, I, T);
    if (P == nullptr)
        P = tactic_T3(B, I, T);

    if (P == nullptr)
    {
        debug("failed to patch instruction at address 0x%lx (%zu)", I->addr,
            I->size);
        log(COLOR_RED, 'X');
        return false;       // Failed :(
    }

    const char *name = getTacticName(P->tactic);
    commit(B, P);
    if (option_debug)
    {
        intptr_t entry = getTrampolineEntry(B.Es, I);
        intptr_t lb    = entry - getTrampolinePrologueSize(&B, I);
        intptr_t ub    = entry + getTrampolineSize(&B, T, I);
        debug("patched instruction 0x%lx [size=%zu, tactic=%s, "
            "entry=" ADDRESS_FORMAT ", "
            "trampoline=" ADDRESS_FORMAT ".." ADDRESS_FORMAT ", "
            "offset=%zd]",
            I->addr, I->size, name, ADDRESS(entry), ADDRESS(lb), ADDRESS(ub),
            (ssize_t)(entry - lb));
    }
    log(COLOR_GREEN, '.');
    return true;            // Success!
}
<|MERGE_RESOLUTION|>--- conflicted
+++ resolved
@@ -189,8 +189,7 @@
              I->STATE[size] == STATE_FREE); size++)
         ;
     assert(prefix < size);
-    for (; size < /*sizeof(jmpq)=*/5 && I->patched.state[size] == STATE_FREE;
-            size++)
+    for (; size < /*sizeof(jmpq)=*/5 && I->STATE[size] == STATE_FREE; size++)
         ;   // overflow
     size_t diff = size - prefix - /*sizeof(jmpq opcode)=*/1;
 
@@ -380,21 +379,14 @@
     assert(offset <= P->I->size);
     for (unsigned i = offset; i < P->I->size; i++)
     {
-<<<<<<< HEAD
-        switch (P->I->patched.state[i])
+        switch (P->I->STATE[i])
         {
             case STATE_INSTRUCTION: case STATE_QUEUED:
-                P->I->patched.bytes[i] = /*int3=*/0xcc;
-                P->I->patched.state[i] = STATE_FREE;
+                P->I->PATCH[i] = /*int3=*/0xcc;
+                P->I->STATE[i] = STATE_FREE;
                 break;
             default:
                 break;
-=======
-        if (P->I->STATE[i] == STATE_INSTRUCTION)
-        {
-            P->I->PATCH[i] = /*int3=*/0xcc;
-            P->I->STATE[i] = STATE_FREE;
->>>>>>> b59068c1
         }
     }
 }
@@ -404,17 +396,13 @@
  */
 static bool canPatch(const Instr *I)
 {
-<<<<<<< HEAD
-    switch (I->patched.state[0])
+    switch (I->STATE[0])
     {
         case STATE_INSTRUCTION: case STATE_FREE:
             return true;
         default:
             return false;
     }
-=======
-    return (I->STATE[0] == STATE_INSTRUCTION);
->>>>>>> b59068c1
 }
 
 /*
@@ -455,7 +443,7 @@
  */
 static bool canApplyT1(const Instr *I, unsigned prefix)
 {
-    switch (I->patched.state[prefix])
+    switch (I->STATE[prefix])
     {
         case STATE_INSTRUCTION:
             return (prefix < I->size);
@@ -470,14 +458,7 @@
 {
     if (I->size >= JMP_SIZE || !option_tactic_T1 || !canPatch(I))
         return nullptr;
-<<<<<<< HEAD
     for (unsigned prefix = 1; prefix < JMP_REL32_SIZE && canApplyT1(I, prefix);
-=======
-    for (unsigned prefix = 1;
-            prefix < I->size && prefix < JMP_REL32_SIZE && 
-                (I->STATE[prefix] == STATE_INSTRUCTION ||
-                 I->STATE[prefix] == STATE_FREE);
->>>>>>> b59068c1
             prefix++)
     {
         const Alloc *A = allocatePunnedJump(B, I, prefix, I, T);
@@ -501,13 +482,8 @@
         return nullptr;
 
     // Step (1): Evict the successor instruction:
-<<<<<<< HEAD
-    Instr *J = successor(I);
+    Instr *J = I->succ();
     if (J == nullptr || !canPatch(J))
-=======
-    Instr *J = I->succ();
-    if (J == nullptr || !canInstrument(J))
->>>>>>> b59068c1
         return nullptr;
     const Trampoline *U = evicteeTrampoline;
     Patch *Q = nullptr;
@@ -688,7 +664,7 @@
 
         for (int i = 0; i < (int)J->size && P == nullptr; i++)
         {
-            if (i == 0 && J->patched.state[0] != STATE_FREE)
+            if (i == 0 && J->STATE[0] != STATE_FREE)
             {
                 // if (i == 0) then the instruction must be unused.
                 continue;
@@ -792,10 +768,10 @@
     for (unsigned limit = T0_LIMIT; !J->target && limit > 0; limit--)
     {
         size += J->size;
-        Instr *K = predecessor(J);
+        Instr *K = J->pred();
         if (K == nullptr ||
-                (K->patched.state[0] != STATE_INSTRUCTION &&
-                 K->patched.state[0] != STATE_QUEUED))
+                (K->STATE[0] != STATE_INSTRUCTION &&
+                 K->STATE[0] != STATE_QUEUED))
             break;
         J = K;
     }
@@ -805,20 +781,20 @@
     bool cft = false;   // isUnconditionalCFT(I);
     while (!cft && size < /*sizeof(jmpq)=*/5)
     {
-        Instr *K = successor(L);
+        Instr *K = L->succ();
         if (K == nullptr || K->target || !canPatch(K) ||
                 (K->is_patched && !K->is_evicted))
             break;
         L = K;
         size += L->size;
-        cft = isCFT(L->original.bytes, L->size, CFT_CALL | CFT_RET | CFT_JMP);
+        cft = isCFT(L->ORIG, L->size, CFT_CALL | CFT_RET | CFT_JMP);
     }
     if (J == L)
         return nullptr; // Batch is a single instruction == T0 failed
 
     // Step (3): "Free" all batched instructions.
     Patch *P = nullptr;
-    for (Instr *K = L; K != nullptr && K->addr >= J->addr; K = predecessor(K))
+    for (Instr *K = L; K != nullptr && K->addr >= J->addr; K = K->pred())
     {
         Patch *Q = new Patch(K, TACTIC_T0, nullptr);
         patchUnused(Q, /*offset=*/0);
